<<<<<<< HEAD
from dotenv import load_dotenv
from fastapi import APIRouter, HTTPException, UploadFile, File, Form
from fastapi.responses import JSONResponse
from typing import List, Optional
import os
import tempfile

from .models import VideoAnalysisRequest, VideoAnalysisResult, AnalysisStatus
from .analyzer import VideoAnalyzer
from .resolver import VideoInputResolver
=======
from fastapi import APIRouter, HTTPException
from pydantic import BaseModel
from .analyzer import analyze_youtube_video
>>>>>>> 6bede6fd


load_dotenv()

router = APIRouter(prefix="/video-analysis", tags=["video-analysis"])


class VideoRequest(BaseModel):
    video_url: str

@router.post("/analyze")
async def analyze_video(data: VideoRequest):
    try:
        result = analyze_youtube_video(data.video_url)
        return result
    except Exception as e:
        raise HTTPException(status_code=500, detail=str(e))<|MERGE_RESOLUTION|>--- conflicted
+++ resolved
@@ -1,22 +1,7 @@
-<<<<<<< HEAD
-from dotenv import load_dotenv
-from fastapi import APIRouter, HTTPException, UploadFile, File, Form
-from fastapi.responses import JSONResponse
-from typing import List, Optional
-import os
-import tempfile
-
-from .models import VideoAnalysisRequest, VideoAnalysisResult, AnalysisStatus
-from .analyzer import VideoAnalyzer
-from .resolver import VideoInputResolver
-=======
 from fastapi import APIRouter, HTTPException
 from pydantic import BaseModel
 from .analyzer import analyze_youtube_video
->>>>>>> 6bede6fd
 
-
-load_dotenv()
 
 router = APIRouter(prefix="/video-analysis", tags=["video-analysis"])
 
