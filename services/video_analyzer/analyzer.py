--- conflicted
+++ resolved
@@ -1,10 +1,3 @@
-<<<<<<< HEAD
-from twelvelabs.models import Task
-
-from .api_client import client
-from pytube import YouTube
-import os
-=======
 import uuid
 import json
 from datetime import datetime
@@ -20,7 +13,6 @@
     TimeBasedAnalysis
 )
 from .api_client import TwelveLabsAPIClient
->>>>>>> 2ed1a774
 
 class VideoAnalyzer:
     def __init__(self):
