--- conflicted
+++ resolved
@@ -1,12 +1,9 @@
 from fastapi import FastAPI, APIRouter
 from services.youtube_scraper.routes import router as youtube_router
-<<<<<<< HEAD
 from services.video_analyzer.routes import router as video_analyzer_router
-=======
 from dotenv import load_dotenv
 
 load_dotenv()
->>>>>>> 77d7a075
 
 app = FastAPI(title="HackAI - Creator Analytics Backend")
 
