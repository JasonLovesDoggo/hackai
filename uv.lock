version = 1
revision = 2
requires-python = ">=3.13"

[[package]]
name = "annotated-types"
version = "0.7.0"
source = { registry = "https://pypi.org/simple" }
sdist = { url = "https://files.pythonhosted.org/packages/ee/67/531ea369ba64dcff5ec9c3402f9f51bf748cec26dde048a2f973a4eea7f5/annotated_types-0.7.0.tar.gz", hash = "sha256:aff07c09a53a08bc8cfccb9c85b05f1aa9a2a6f23728d790723543408344ce89", size = 16081, upload-time = "2024-05-20T21:33:25.928Z" }
wheels = [
    { url = "https://files.pythonhosted.org/packages/78/b6/6307fbef88d9b5ee7421e68d78a9f162e0da4900bc5f5793f6d3d0e34fb8/annotated_types-0.7.0-py3-none-any.whl", hash = "sha256:1f02e8b43a8fbbc3f3e0d4f0f4bfc8131bcb4eebe8849b8e5c773f3a1c582a53", size = 13643, upload-time = "2024-05-20T21:33:24.1Z" },
]

[[package]]
name = "anyio"
version = "4.9.0"
source = { registry = "https://pypi.org/simple" }
dependencies = [
    { name = "idna" },
    { name = "sniffio" },
]
sdist = { url = "https://files.pythonhosted.org/packages/95/7d/4c1bd541d4dffa1b52bd83fb8527089e097a106fc90b467a7313b105f840/anyio-4.9.0.tar.gz", hash = "sha256:673c0c244e15788651a4ff38710fea9675823028a6f08a5eda409e0c9840a028", size = 190949, upload-time = "2025-03-17T00:02:54.77Z" }
wheels = [
    { url = "https://files.pythonhosted.org/packages/a1/ee/48ca1a7c89ffec8b6a0c5d02b89c305671d5ffd8d3c94acf8b8c408575bb/anyio-4.9.0-py3-none-any.whl", hash = "sha256:9f76d541cad6e36af7beb62e978876f3b41e3e04f2c1fbf0884604c0a9c4d93c", size = 100916, upload-time = "2025-03-17T00:02:52.713Z" },
]

[[package]]
name = "certifi"
version = "2025.6.15"
source = { registry = "https://pypi.org/simple" }
sdist = { url = "https://files.pythonhosted.org/packages/73/f7/f14b46d4bcd21092d7d3ccef689615220d8a08fb25e564b65d20738e672e/certifi-2025.6.15.tar.gz", hash = "sha256:d747aa5a8b9bbbb1bb8c22bb13e22bd1f18e9796defa16bab421f7f7a317323b", size = 158753, upload-time = "2025-06-15T02:45:51.329Z" }
wheels = [
    { url = "https://files.pythonhosted.org/packages/84/ae/320161bd181fc06471eed047ecce67b693fd7515b16d495d8932db763426/certifi-2025.6.15-py3-none-any.whl", hash = "sha256:2e0c7ce7cb5d8f8634ca55d2ba7e6ec2689a2fd6537d8dec1296a477a4910057", size = 157650, upload-time = "2025-06-15T02:45:49.977Z" },
]

[[package]]
name = "click"
version = "8.2.1"
source = { registry = "https://pypi.org/simple" }
dependencies = [
    { name = "colorama", marker = "sys_platform == 'win32'" },
]
sdist = { url = "https://files.pythonhosted.org/packages/60/6c/8ca2efa64cf75a977a0d7fac081354553ebe483345c734fb6b6515d96bbc/click-8.2.1.tar.gz", hash = "sha256:27c491cc05d968d271d5a1db13e3b5a184636d9d930f148c50b038f0d0646202", size = 286342, upload-time = "2025-05-20T23:19:49.832Z" }
wheels = [
    { url = "https://files.pythonhosted.org/packages/85/32/10bb5764d90a8eee674e9dc6f4db6a0ab47c8c4d0d83c27f7c39ac415a4d/click-8.2.1-py3-none-any.whl", hash = "sha256:61a3265b914e850b85317d0b3109c7f8cd35a670f963866005d6ef1d5175a12b", size = 102215, upload-time = "2025-05-20T23:19:47.796Z" },
]

[[package]]
name = "colorama"
version = "0.4.6"
source = { registry = "https://pypi.org/simple" }
sdist = { url = "https://files.pythonhosted.org/packages/d8/53/6f443c9a4a8358a93a6792e2acffb9d9d5cb0a5cfd8802644b7b1c9a02e4/colorama-0.4.6.tar.gz", hash = "sha256:08695f5cb7ed6e0531a20572697297273c47b8cae5a63ffc6d6ed5c201be6e44", size = 27697, upload-time = "2022-10-25T02:36:22.414Z" }
wheels = [
    { url = "https://files.pythonhosted.org/packages/d1/d6/3965ed04c63042e047cb6a3e6ed1a63a35087b6a609aa3a15ed8ac56c221/colorama-0.4.6-py2.py3-none-any.whl", hash = "sha256:4f1d9991f5acc0ca119f9d443620b77f9d6b33703e51011c16baf57afb285fc6", size = 25335, upload-time = "2022-10-25T02:36:20.889Z" },
]

[[package]]
name = "dnspython"
version = "2.7.0"
source = { registry = "https://pypi.org/simple" }
sdist = { url = "https://files.pythonhosted.org/packages/b5/4a/263763cb2ba3816dd94b08ad3a33d5fdae34ecb856678773cc40a3605829/dnspython-2.7.0.tar.gz", hash = "sha256:ce9c432eda0dc91cf618a5cedf1a4e142651196bbcd2c80e89ed5a907e5cfaf1", size = 345197, upload-time = "2024-10-05T20:14:59.362Z" }
wheels = [
    { url = "https://files.pythonhosted.org/packages/68/1b/e0a87d256e40e8c888847551b20a017a6b98139178505dc7ffb96f04e954/dnspython-2.7.0-py3-none-any.whl", hash = "sha256:b4c34b7d10b51bcc3a5071e7b8dee77939f1e878477eeecc965e9835f63c6c86", size = 313632, upload-time = "2024-10-05T20:14:57.687Z" },
]

[[package]]
name = "email-validator"
version = "2.2.0"
source = { registry = "https://pypi.org/simple" }
dependencies = [
    { name = "dnspython" },
    { name = "idna" },
]
sdist = { url = "https://files.pythonhosted.org/packages/48/ce/13508a1ec3f8bb981ae4ca79ea40384becc868bfae97fd1c942bb3a001b1/email_validator-2.2.0.tar.gz", hash = "sha256:cb690f344c617a714f22e66ae771445a1ceb46821152df8e165c5f9a364582b7", size = 48967, upload-time = "2024-06-20T11:30:30.034Z" }
wheels = [
    { url = "https://files.pythonhosted.org/packages/d7/ee/bf0adb559ad3c786f12bcbc9296b3f5675f529199bef03e2df281fa1fadb/email_validator-2.2.0-py3-none-any.whl", hash = "sha256:561977c2d73ce3611850a06fa56b414621e0c8faa9d66f2611407d87465da631", size = 33521, upload-time = "2024-06-20T11:30:28.248Z" },
]

[[package]]
name = "fastapi"
version = "0.115.13"
source = { registry = "https://pypi.org/simple" }
dependencies = [
    { name = "pydantic" },
    { name = "starlette" },
    { name = "typing-extensions" },
]
sdist = { url = "https://files.pythonhosted.org/packages/20/64/ec0788201b5554e2a87c49af26b77a4d132f807a0fa9675257ac92c6aa0e/fastapi-0.115.13.tar.gz", hash = "sha256:55d1d25c2e1e0a0a50aceb1c8705cd932def273c102bff0b1c1da88b3c6eb307", size = 295680, upload-time = "2025-06-17T11:49:45.575Z" }
wheels = [
    { url = "https://files.pythonhosted.org/packages/59/4a/e17764385382062b0edbb35a26b7cf76d71e27e456546277a42ba6545c6e/fastapi-0.115.13-py3-none-any.whl", hash = "sha256:0a0cab59afa7bab22f5eb347f8c9864b681558c278395e94035a741fc10cd865", size = 95315, upload-time = "2025-06-17T11:49:44.106Z" },
]

[package.optional-dependencies]
standard = [
    { name = "email-validator" },
    { name = "fastapi-cli", extra = ["standard"] },
    { name = "httpx" },
    { name = "jinja2" },
    { name = "python-multipart" },
    { name = "uvicorn", extra = ["standard"] },
]

[[package]]
name = "fastapi-cli"
version = "0.0.7"
source = { registry = "https://pypi.org/simple" }
dependencies = [
    { name = "rich-toolkit" },
    { name = "typer" },
    { name = "uvicorn", extra = ["standard"] },
]
sdist = { url = "https://files.pythonhosted.org/packages/fe/73/82a5831fbbf8ed75905bacf5b2d9d3dfd6f04d6968b29fe6f72a5ae9ceb1/fastapi_cli-0.0.7.tar.gz", hash = "sha256:02b3b65956f526412515907a0793c9094abd4bfb5457b389f645b0ea6ba3605e", size = 16753, upload-time = "2024-12-15T14:28:10.028Z" }
wheels = [
    { url = "https://files.pythonhosted.org/packages/a1/e6/5daefc851b514ce2287d8f5d358ae4341089185f78f3217a69d0ce3a390c/fastapi_cli-0.0.7-py3-none-any.whl", hash = "sha256:d549368ff584b2804336c61f192d86ddea080c11255f375959627911944804f4", size = 10705, upload-time = "2024-12-15T14:28:06.18Z" },
]

[package.optional-dependencies]
standard = [
    { name = "uvicorn", extra = ["standard"] },
]

[[package]]
name = "h11"
version = "0.16.0"
source = { registry = "https://pypi.org/simple" }
sdist = { url = "https://files.pythonhosted.org/packages/01/ee/02a2c011bdab74c6fb3c75474d40b3052059d95df7e73351460c8588d963/h11-0.16.0.tar.gz", hash = "sha256:4e35b956cf45792e4caa5885e69fba00bdbc6ffafbfa020300e549b208ee5ff1", size = 101250, upload-time = "2025-04-24T03:35:25.427Z" }
wheels = [
    { url = "https://files.pythonhosted.org/packages/04/4b/29cac41a4d98d144bf5f6d33995617b185d14b22401f75ca86f384e87ff1/h11-0.16.0-py3-none-any.whl", hash = "sha256:63cf8bbe7522de3bf65932fda1d9c2772064ffb3dae62d55932da54b31cb6c86", size = 37515, upload-time = "2025-04-24T03:35:24.344Z" },
]

[[package]]
name = "hackai"
version = "0.1.0"
source = { virtual = "." }
dependencies = [
    { name = "fastapi", extra = ["standard"] },
    { name = "httpx" },
    { name = "pydantic" },
<<<<<<< HEAD
    { name = "python-multipart" },
    { name = "twelvelabs" },
=======
    { name = "python-dotenv" },
>>>>>>> 77d7a075
    { name = "uvicorn" },
    { name = "yt-dlp" },
]

[package.dev-dependencies]
dev = [
    { name = "ruff" },
]

[package.metadata]
requires-dist = [
    { name = "fastapi", extras = ["standard"], specifier = ">=0.115.13" },
    { name = "httpx", specifier = ">=0.28.1" },
    { name = "pydantic", specifier = ">=2.11.7" },
<<<<<<< HEAD
    { name = "python-multipart", specifier = ">=0.0.6" },
    { name = "twelvelabs", specifier = ">=0.4.10" },
=======
    { name = "python-dotenv", specifier = ">=1.1.0" },
>>>>>>> 77d7a075
    { name = "uvicorn", specifier = ">=0.34.3" },
    { name = "yt-dlp", specifier = ">=2025.6.9" },
]

[package.metadata.requires-dev]
dev = [{ name = "ruff", specifier = ">=0.12.0" }]

[[package]]
name = "httpcore"
version = "1.0.9"
source = { registry = "https://pypi.org/simple" }
dependencies = [
    { name = "certifi" },
    { name = "h11" },
]
sdist = { url = "https://files.pythonhosted.org/packages/06/94/82699a10bca87a5556c9c59b5963f2d039dbd239f25bc2a63907a05a14cb/httpcore-1.0.9.tar.gz", hash = "sha256:6e34463af53fd2ab5d807f399a9b45ea31c3dfa2276f15a2c3f00afff6e176e8", size = 85484, upload-time = "2025-04-24T22:06:22.219Z" }
wheels = [
    { url = "https://files.pythonhosted.org/packages/7e/f5/f66802a942d491edb555dd61e3a9961140fd64c90bce1eafd741609d334d/httpcore-1.0.9-py3-none-any.whl", hash = "sha256:2d400746a40668fc9dec9810239072b40b4484b640a8c38fd654a024c7a1bf55", size = 78784, upload-time = "2025-04-24T22:06:20.566Z" },
]

[[package]]
name = "httptools"
version = "0.6.4"
source = { registry = "https://pypi.org/simple" }
sdist = { url = "https://files.pythonhosted.org/packages/a7/9a/ce5e1f7e131522e6d3426e8e7a490b3a01f39a6696602e1c4f33f9e94277/httptools-0.6.4.tar.gz", hash = "sha256:4e93eee4add6493b59a5c514da98c939b244fce4a0d8879cd3f466562f4b7d5c", size = 240639, upload-time = "2024-10-16T19:45:08.902Z" }
wheels = [
    { url = "https://files.pythonhosted.org/packages/94/a3/9fe9ad23fd35f7de6b91eeb60848986058bd8b5a5c1e256f5860a160cc3e/httptools-0.6.4-cp313-cp313-macosx_10_13_universal2.whl", hash = "sha256:ade273d7e767d5fae13fa637f4d53b6e961fb7fd93c7797562663f0171c26660", size = 197214, upload-time = "2024-10-16T19:44:38.738Z" },
    { url = "https://files.pythonhosted.org/packages/ea/d9/82d5e68bab783b632023f2fa31db20bebb4e89dfc4d2293945fd68484ee4/httptools-0.6.4-cp313-cp313-macosx_11_0_arm64.whl", hash = "sha256:856f4bc0478ae143bad54a4242fccb1f3f86a6e1be5548fecfd4102061b3a083", size = 102431, upload-time = "2024-10-16T19:44:39.818Z" },
    { url = "https://files.pythonhosted.org/packages/96/c1/cb499655cbdbfb57b577734fde02f6fa0bbc3fe9fb4d87b742b512908dff/httptools-0.6.4-cp313-cp313-manylinux_2_17_aarch64.manylinux2014_aarch64.whl", hash = "sha256:322d20ea9cdd1fa98bd6a74b77e2ec5b818abdc3d36695ab402a0de8ef2865a3", size = 473121, upload-time = "2024-10-16T19:44:41.189Z" },
    { url = "https://files.pythonhosted.org/packages/af/71/ee32fd358f8a3bb199b03261f10921716990808a675d8160b5383487a317/httptools-0.6.4-cp313-cp313-manylinux_2_5_x86_64.manylinux1_x86_64.manylinux_2_17_x86_64.manylinux2014_x86_64.whl", hash = "sha256:4d87b29bd4486c0093fc64dea80231f7c7f7eb4dc70ae394d70a495ab8436071", size = 473805, upload-time = "2024-10-16T19:44:42.384Z" },
    { url = "https://files.pythonhosted.org/packages/8a/0a/0d4df132bfca1507114198b766f1737d57580c9ad1cf93c1ff673e3387be/httptools-0.6.4-cp313-cp313-musllinux_1_2_aarch64.whl", hash = "sha256:342dd6946aa6bda4b8f18c734576106b8a31f2fe31492881a9a160ec84ff4bd5", size = 448858, upload-time = "2024-10-16T19:44:43.959Z" },
    { url = "https://files.pythonhosted.org/packages/1e/6a/787004fdef2cabea27bad1073bf6a33f2437b4dbd3b6fb4a9d71172b1c7c/httptools-0.6.4-cp313-cp313-musllinux_1_2_x86_64.whl", hash = "sha256:4b36913ba52008249223042dca46e69967985fb4051951f94357ea681e1f5dc0", size = 452042, upload-time = "2024-10-16T19:44:45.071Z" },
    { url = "https://files.pythonhosted.org/packages/4d/dc/7decab5c404d1d2cdc1bb330b1bf70e83d6af0396fd4fc76fc60c0d522bf/httptools-0.6.4-cp313-cp313-win_amd64.whl", hash = "sha256:28908df1b9bb8187393d5b5db91435ccc9c8e891657f9cbb42a2541b44c82fc8", size = 87682, upload-time = "2024-10-16T19:44:46.46Z" },
]

[[package]]
name = "httpx"
version = "0.28.1"
source = { registry = "https://pypi.org/simple" }
dependencies = [
    { name = "anyio" },
    { name = "certifi" },
    { name = "httpcore" },
    { name = "idna" },
]
sdist = { url = "https://files.pythonhosted.org/packages/b1/df/48c586a5fe32a0f01324ee087459e112ebb7224f646c0b5023f5e79e9956/httpx-0.28.1.tar.gz", hash = "sha256:75e98c5f16b0f35b567856f597f06ff2270a374470a5c2392242528e3e3e42fc", size = 141406, upload-time = "2024-12-06T15:37:23.222Z" }
wheels = [
    { url = "https://files.pythonhosted.org/packages/2a/39/e50c7c3a983047577ee07d2a9e53faf5a69493943ec3f6a384bdc792deb2/httpx-0.28.1-py3-none-any.whl", hash = "sha256:d909fcccc110f8c7faf814ca82a9a4d816bc5a6dbfea25d6591d6985b8ba59ad", size = 73517, upload-time = "2024-12-06T15:37:21.509Z" },
]

[[package]]
name = "idna"
version = "3.10"
source = { registry = "https://pypi.org/simple" }
sdist = { url = "https://files.pythonhosted.org/packages/f1/70/7703c29685631f5a7590aa73f1f1d3fa9a380e654b86af429e0934a32f7d/idna-3.10.tar.gz", hash = "sha256:12f65c9b470abda6dc35cf8e63cc574b1c52b11df2c86030af0ac09b01b13ea9", size = 190490, upload-time = "2024-09-15T18:07:39.745Z" }
wheels = [
    { url = "https://files.pythonhosted.org/packages/76/c6/c88e154df9c4e1a2a66ccf0005a88dfb2650c1dffb6f5ce603dfbd452ce3/idna-3.10-py3-none-any.whl", hash = "sha256:946d195a0d259cbba61165e88e65941f16e9b36ea6ddb97f00452bae8b1287d3", size = 70442, upload-time = "2024-09-15T18:07:37.964Z" },
]

[[package]]
name = "jinja2"
version = "3.1.6"
source = { registry = "https://pypi.org/simple" }
dependencies = [
    { name = "markupsafe" },
]
sdist = { url = "https://files.pythonhosted.org/packages/df/bf/f7da0350254c0ed7c72f3e33cef02e048281fec7ecec5f032d4aac52226b/jinja2-3.1.6.tar.gz", hash = "sha256:0137fb05990d35f1275a587e9aee6d56da821fc83491a0fb838183be43f66d6d", size = 245115, upload-time = "2025-03-05T20:05:02.478Z" }
wheels = [
    { url = "https://files.pythonhosted.org/packages/62/a1/3d680cbfd5f4b8f15abc1d571870c5fc3e594bb582bc3b64ea099db13e56/jinja2-3.1.6-py3-none-any.whl", hash = "sha256:85ece4451f492d0c13c5dd7c13a64681a86afae63a5f347908daf103ce6d2f67", size = 134899, upload-time = "2025-03-05T20:05:00.369Z" },
]

[[package]]
name = "markdown-it-py"
version = "3.0.0"
source = { registry = "https://pypi.org/simple" }
dependencies = [
    { name = "mdurl" },
]
sdist = { url = "https://files.pythonhosted.org/packages/38/71/3b932df36c1a044d397a1f92d1cf91ee0a503d91e470cbd670aa66b07ed0/markdown-it-py-3.0.0.tar.gz", hash = "sha256:e3f60a94fa066dc52ec76661e37c851cb232d92f9886b15cb560aaada2df8feb", size = 74596, upload-time = "2023-06-03T06:41:14.443Z" }
wheels = [
    { url = "https://files.pythonhosted.org/packages/42/d7/1ec15b46af6af88f19b8e5ffea08fa375d433c998b8a7639e76935c14f1f/markdown_it_py-3.0.0-py3-none-any.whl", hash = "sha256:355216845c60bd96232cd8d8c40e8f9765cc86f46880e43a8fd22dc1a1a8cab1", size = 87528, upload-time = "2023-06-03T06:41:11.019Z" },
]

[[package]]
name = "markupsafe"
version = "3.0.2"
source = { registry = "https://pypi.org/simple" }
sdist = { url = "https://files.pythonhosted.org/packages/b2/97/5d42485e71dfc078108a86d6de8fa46db44a1a9295e89c5d6d4a06e23a62/markupsafe-3.0.2.tar.gz", hash = "sha256:ee55d3edf80167e48ea11a923c7386f4669df67d7994554387f84e7d8b0a2bf0", size = 20537, upload-time = "2024-10-18T15:21:54.129Z" }
wheels = [
    { url = "https://files.pythonhosted.org/packages/83/0e/67eb10a7ecc77a0c2bbe2b0235765b98d164d81600746914bebada795e97/MarkupSafe-3.0.2-cp313-cp313-macosx_10_13_universal2.whl", hash = "sha256:ba9527cdd4c926ed0760bc301f6728ef34d841f405abf9d4f959c478421e4efd", size = 14274, upload-time = "2024-10-18T15:21:24.577Z" },
    { url = "https://files.pythonhosted.org/packages/2b/6d/9409f3684d3335375d04e5f05744dfe7e9f120062c9857df4ab490a1031a/MarkupSafe-3.0.2-cp313-cp313-macosx_11_0_arm64.whl", hash = "sha256:f8b3d067f2e40fe93e1ccdd6b2e1d16c43140e76f02fb1319a05cf2b79d99430", size = 12352, upload-time = "2024-10-18T15:21:25.382Z" },
    { url = "https://files.pythonhosted.org/packages/d2/f5/6eadfcd3885ea85fe2a7c128315cc1bb7241e1987443d78c8fe712d03091/MarkupSafe-3.0.2-cp313-cp313-manylinux_2_17_aarch64.manylinux2014_aarch64.whl", hash = "sha256:569511d3b58c8791ab4c2e1285575265991e6d8f8700c7be0e88f86cb0672094", size = 24122, upload-time = "2024-10-18T15:21:26.199Z" },
    { url = "https://files.pythonhosted.org/packages/0c/91/96cf928db8236f1bfab6ce15ad070dfdd02ed88261c2afafd4b43575e9e9/MarkupSafe-3.0.2-cp313-cp313-manylinux_2_17_x86_64.manylinux2014_x86_64.whl", hash = "sha256:15ab75ef81add55874e7ab7055e9c397312385bd9ced94920f2802310c930396", size = 23085, upload-time = "2024-10-18T15:21:27.029Z" },
    { url = "https://files.pythonhosted.org/packages/c2/cf/c9d56af24d56ea04daae7ac0940232d31d5a8354f2b457c6d856b2057d69/MarkupSafe-3.0.2-cp313-cp313-manylinux_2_5_i686.manylinux1_i686.manylinux_2_17_i686.manylinux2014_i686.whl", hash = "sha256:f3818cb119498c0678015754eba762e0d61e5b52d34c8b13d770f0719f7b1d79", size = 22978, upload-time = "2024-10-18T15:21:27.846Z" },
    { url = "https://files.pythonhosted.org/packages/2a/9f/8619835cd6a711d6272d62abb78c033bda638fdc54c4e7f4272cf1c0962b/MarkupSafe-3.0.2-cp313-cp313-musllinux_1_2_aarch64.whl", hash = "sha256:cdb82a876c47801bb54a690c5ae105a46b392ac6099881cdfb9f6e95e4014c6a", size = 24208, upload-time = "2024-10-18T15:21:28.744Z" },
    { url = "https://files.pythonhosted.org/packages/f9/bf/176950a1792b2cd2102b8ffeb5133e1ed984547b75db47c25a67d3359f77/MarkupSafe-3.0.2-cp313-cp313-musllinux_1_2_i686.whl", hash = "sha256:cabc348d87e913db6ab4aa100f01b08f481097838bdddf7c7a84b7575b7309ca", size = 23357, upload-time = "2024-10-18T15:21:29.545Z" },
    { url = "https://files.pythonhosted.org/packages/ce/4f/9a02c1d335caabe5c4efb90e1b6e8ee944aa245c1aaaab8e8a618987d816/MarkupSafe-3.0.2-cp313-cp313-musllinux_1_2_x86_64.whl", hash = "sha256:444dcda765c8a838eaae23112db52f1efaf750daddb2d9ca300bcae1039adc5c", size = 23344, upload-time = "2024-10-18T15:21:30.366Z" },
    { url = "https://files.pythonhosted.org/packages/ee/55/c271b57db36f748f0e04a759ace9f8f759ccf22b4960c270c78a394f58be/MarkupSafe-3.0.2-cp313-cp313-win32.whl", hash = "sha256:bcf3e58998965654fdaff38e58584d8937aa3096ab5354d493c77d1fdd66d7a1", size = 15101, upload-time = "2024-10-18T15:21:31.207Z" },
    { url = "https://files.pythonhosted.org/packages/29/88/07df22d2dd4df40aba9f3e402e6dc1b8ee86297dddbad4872bd5e7b0094f/MarkupSafe-3.0.2-cp313-cp313-win_amd64.whl", hash = "sha256:e6a2a455bd412959b57a172ce6328d2dd1f01cb2135efda2e4576e8a23fa3b0f", size = 15603, upload-time = "2024-10-18T15:21:32.032Z" },
    { url = "https://files.pythonhosted.org/packages/62/6a/8b89d24db2d32d433dffcd6a8779159da109842434f1dd2f6e71f32f738c/MarkupSafe-3.0.2-cp313-cp313t-macosx_10_13_universal2.whl", hash = "sha256:b5a6b3ada725cea8a5e634536b1b01c30bcdcd7f9c6fff4151548d5bf6b3a36c", size = 14510, upload-time = "2024-10-18T15:21:33.625Z" },
    { url = "https://files.pythonhosted.org/packages/7a/06/a10f955f70a2e5a9bf78d11a161029d278eeacbd35ef806c3fd17b13060d/MarkupSafe-3.0.2-cp313-cp313t-macosx_11_0_arm64.whl", hash = "sha256:a904af0a6162c73e3edcb969eeeb53a63ceeb5d8cf642fade7d39e7963a22ddb", size = 12486, upload-time = "2024-10-18T15:21:34.611Z" },
    { url = "https://files.pythonhosted.org/packages/34/cf/65d4a571869a1a9078198ca28f39fba5fbb910f952f9dbc5220afff9f5e6/MarkupSafe-3.0.2-cp313-cp313t-manylinux_2_17_aarch64.manylinux2014_aarch64.whl", hash = "sha256:4aa4e5faecf353ed117801a068ebab7b7e09ffb6e1d5e412dc852e0da018126c", size = 25480, upload-time = "2024-10-18T15:21:35.398Z" },
    { url = "https://files.pythonhosted.org/packages/0c/e3/90e9651924c430b885468b56b3d597cabf6d72be4b24a0acd1fa0e12af67/MarkupSafe-3.0.2-cp313-cp313t-manylinux_2_17_x86_64.manylinux2014_x86_64.whl", hash = "sha256:c0ef13eaeee5b615fb07c9a7dadb38eac06a0608b41570d8ade51c56539e509d", size = 23914, upload-time = "2024-10-18T15:21:36.231Z" },
    { url = "https://files.pythonhosted.org/packages/66/8c/6c7cf61f95d63bb866db39085150df1f2a5bd3335298f14a66b48e92659c/MarkupSafe-3.0.2-cp313-cp313t-manylinux_2_5_i686.manylinux1_i686.manylinux_2_17_i686.manylinux2014_i686.whl", hash = "sha256:d16a81a06776313e817c951135cf7340a3e91e8c1ff2fac444cfd75fffa04afe", size = 23796, upload-time = "2024-10-18T15:21:37.073Z" },
    { url = "https://files.pythonhosted.org/packages/bb/35/cbe9238ec3f47ac9a7c8b3df7a808e7cb50fe149dc7039f5f454b3fba218/MarkupSafe-3.0.2-cp313-cp313t-musllinux_1_2_aarch64.whl", hash = "sha256:6381026f158fdb7c72a168278597a5e3a5222e83ea18f543112b2662a9b699c5", size = 25473, upload-time = "2024-10-18T15:21:37.932Z" },
    { url = "https://files.pythonhosted.org/packages/e6/32/7621a4382488aa283cc05e8984a9c219abad3bca087be9ec77e89939ded9/MarkupSafe-3.0.2-cp313-cp313t-musllinux_1_2_i686.whl", hash = "sha256:3d79d162e7be8f996986c064d1c7c817f6df3a77fe3d6859f6f9e7be4b8c213a", size = 24114, upload-time = "2024-10-18T15:21:39.799Z" },
    { url = "https://files.pythonhosted.org/packages/0d/80/0985960e4b89922cb5a0bac0ed39c5b96cbc1a536a99f30e8c220a996ed9/MarkupSafe-3.0.2-cp313-cp313t-musllinux_1_2_x86_64.whl", hash = "sha256:131a3c7689c85f5ad20f9f6fb1b866f402c445b220c19fe4308c0b147ccd2ad9", size = 24098, upload-time = "2024-10-18T15:21:40.813Z" },
    { url = "https://files.pythonhosted.org/packages/82/78/fedb03c7d5380df2427038ec8d973587e90561b2d90cd472ce9254cf348b/MarkupSafe-3.0.2-cp313-cp313t-win32.whl", hash = "sha256:ba8062ed2cf21c07a9e295d5b8a2a5ce678b913b45fdf68c32d95d6c1291e0b6", size = 15208, upload-time = "2024-10-18T15:21:41.814Z" },
    { url = "https://files.pythonhosted.org/packages/4f/65/6079a46068dfceaeabb5dcad6d674f5f5c61a6fa5673746f42a9f4c233b3/MarkupSafe-3.0.2-cp313-cp313t-win_amd64.whl", hash = "sha256:e444a31f8db13eb18ada366ab3cf45fd4b31e4db1236a4448f68778c1d1a5a2f", size = 15739, upload-time = "2024-10-18T15:21:42.784Z" },
]

[[package]]
name = "mdurl"
version = "0.1.2"
source = { registry = "https://pypi.org/simple" }
sdist = { url = "https://files.pythonhosted.org/packages/d6/54/cfe61301667036ec958cb99bd3efefba235e65cdeb9c84d24a8293ba1d90/mdurl-0.1.2.tar.gz", hash = "sha256:bb413d29f5eea38f31dd4754dd7377d4465116fb207585f97bf925588687c1ba", size = 8729, upload-time = "2022-08-14T12:40:10.846Z" }
wheels = [
    { url = "https://files.pythonhosted.org/packages/b3/38/89ba8ad64ae25be8de66a6d463314cf1eb366222074cfda9ee839c56a4b4/mdurl-0.1.2-py3-none-any.whl", hash = "sha256:84008a41e51615a49fc9966191ff91509e3c40b939176e643fd50a5c2196b8f8", size = 9979, upload-time = "2022-08-14T12:40:09.779Z" },
]

[[package]]
name = "pydantic"
version = "2.11.7"
source = { registry = "https://pypi.org/simple" }
dependencies = [
    { name = "annotated-types" },
    { name = "pydantic-core" },
    { name = "typing-extensions" },
    { name = "typing-inspection" },
]
sdist = { url = "https://files.pythonhosted.org/packages/00/dd/4325abf92c39ba8623b5af936ddb36ffcfe0beae70405d456ab1fb2f5b8c/pydantic-2.11.7.tar.gz", hash = "sha256:d989c3c6cb79469287b1569f7447a17848c998458d49ebe294e975b9baf0f0db", size = 788350, upload-time = "2025-06-14T08:33:17.137Z" }
wheels = [
    { url = "https://files.pythonhosted.org/packages/6a/c0/ec2b1c8712ca690e5d61979dee872603e92b8a32f94cc1b72d53beab008a/pydantic-2.11.7-py3-none-any.whl", hash = "sha256:dde5df002701f6de26248661f6835bbe296a47bf73990135c7d07ce741b9623b", size = 444782, upload-time = "2025-06-14T08:33:14.905Z" },
]

[[package]]
name = "pydantic-core"
version = "2.33.2"
source = { registry = "https://pypi.org/simple" }
dependencies = [
    { name = "typing-extensions" },
]
sdist = { url = "https://files.pythonhosted.org/packages/ad/88/5f2260bdfae97aabf98f1778d43f69574390ad787afb646292a638c923d4/pydantic_core-2.33.2.tar.gz", hash = "sha256:7cb8bc3605c29176e1b105350d2e6474142d7c1bd1d9327c4a9bdb46bf827acc", size = 435195, upload-time = "2025-04-23T18:33:52.104Z" }
wheels = [
    { url = "https://files.pythonhosted.org/packages/46/8c/99040727b41f56616573a28771b1bfa08a3d3fe74d3d513f01251f79f172/pydantic_core-2.33.2-cp313-cp313-macosx_10_12_x86_64.whl", hash = "sha256:1082dd3e2d7109ad8b7da48e1d4710c8d06c253cbc4a27c1cff4fbcaa97a9e3f", size = 2015688, upload-time = "2025-04-23T18:31:53.175Z" },
    { url = "https://files.pythonhosted.org/packages/3a/cc/5999d1eb705a6cefc31f0b4a90e9f7fc400539b1a1030529700cc1b51838/pydantic_core-2.33.2-cp313-cp313-macosx_11_0_arm64.whl", hash = "sha256:f517ca031dfc037a9c07e748cefd8d96235088b83b4f4ba8939105d20fa1dcd6", size = 1844808, upload-time = "2025-04-23T18:31:54.79Z" },
    { url = "https://files.pythonhosted.org/packages/6f/5e/a0a7b8885c98889a18b6e376f344da1ef323d270b44edf8174d6bce4d622/pydantic_core-2.33.2-cp313-cp313-manylinux_2_17_aarch64.manylinux2014_aarch64.whl", hash = "sha256:0a9f2c9dd19656823cb8250b0724ee9c60a82f3cdf68a080979d13092a3b0fef", size = 1885580, upload-time = "2025-04-23T18:31:57.393Z" },
    { url = "https://files.pythonhosted.org/packages/3b/2a/953581f343c7d11a304581156618c3f592435523dd9d79865903272c256a/pydantic_core-2.33.2-cp313-cp313-manylinux_2_17_armv7l.manylinux2014_armv7l.whl", hash = "sha256:2b0a451c263b01acebe51895bfb0e1cc842a5c666efe06cdf13846c7418caa9a", size = 1973859, upload-time = "2025-04-23T18:31:59.065Z" },
    { url = "https://files.pythonhosted.org/packages/e6/55/f1a813904771c03a3f97f676c62cca0c0a4138654107c1b61f19c644868b/pydantic_core-2.33.2-cp313-cp313-manylinux_2_17_ppc64le.manylinux2014_ppc64le.whl", hash = "sha256:1ea40a64d23faa25e62a70ad163571c0b342b8bf66d5fa612ac0dec4f069d916", size = 2120810, upload-time = "2025-04-23T18:32:00.78Z" },
    { url = "https://files.pythonhosted.org/packages/aa/c3/053389835a996e18853ba107a63caae0b9deb4a276c6b472931ea9ae6e48/pydantic_core-2.33.2-cp313-cp313-manylinux_2_17_s390x.manylinux2014_s390x.whl", hash = "sha256:0fb2d542b4d66f9470e8065c5469ec676978d625a8b7a363f07d9a501a9cb36a", size = 2676498, upload-time = "2025-04-23T18:32:02.418Z" },
    { url = "https://files.pythonhosted.org/packages/eb/3c/f4abd740877a35abade05e437245b192f9d0ffb48bbbbd708df33d3cda37/pydantic_core-2.33.2-cp313-cp313-manylinux_2_17_x86_64.manylinux2014_x86_64.whl", hash = "sha256:9fdac5d6ffa1b5a83bca06ffe7583f5576555e6c8b3a91fbd25ea7780f825f7d", size = 2000611, upload-time = "2025-04-23T18:32:04.152Z" },
    { url = "https://files.pythonhosted.org/packages/59/a7/63ef2fed1837d1121a894d0ce88439fe3e3b3e48c7543b2a4479eb99c2bd/pydantic_core-2.33.2-cp313-cp313-manylinux_2_5_i686.manylinux1_i686.whl", hash = "sha256:04a1a413977ab517154eebb2d326da71638271477d6ad87a769102f7c2488c56", size = 2107924, upload-time = "2025-04-23T18:32:06.129Z" },
    { url = "https://files.pythonhosted.org/packages/04/8f/2551964ef045669801675f1cfc3b0d74147f4901c3ffa42be2ddb1f0efc4/pydantic_core-2.33.2-cp313-cp313-musllinux_1_1_aarch64.whl", hash = "sha256:c8e7af2f4e0194c22b5b37205bfb293d166a7344a5b0d0eaccebc376546d77d5", size = 2063196, upload-time = "2025-04-23T18:32:08.178Z" },
    { url = "https://files.pythonhosted.org/packages/26/bd/d9602777e77fc6dbb0c7db9ad356e9a985825547dce5ad1d30ee04903918/pydantic_core-2.33.2-cp313-cp313-musllinux_1_1_armv7l.whl", hash = "sha256:5c92edd15cd58b3c2d34873597a1e20f13094f59cf88068adb18947df5455b4e", size = 2236389, upload-time = "2025-04-23T18:32:10.242Z" },
    { url = "https://files.pythonhosted.org/packages/42/db/0e950daa7e2230423ab342ae918a794964b053bec24ba8af013fc7c94846/pydantic_core-2.33.2-cp313-cp313-musllinux_1_1_x86_64.whl", hash = "sha256:65132b7b4a1c0beded5e057324b7e16e10910c106d43675d9bd87d4f38dde162", size = 2239223, upload-time = "2025-04-23T18:32:12.382Z" },
    { url = "https://files.pythonhosted.org/packages/58/4d/4f937099c545a8a17eb52cb67fe0447fd9a373b348ccfa9a87f141eeb00f/pydantic_core-2.33.2-cp313-cp313-win32.whl", hash = "sha256:52fb90784e0a242bb96ec53f42196a17278855b0f31ac7c3cc6f5c1ec4811849", size = 1900473, upload-time = "2025-04-23T18:32:14.034Z" },
    { url = "https://files.pythonhosted.org/packages/a0/75/4a0a9bac998d78d889def5e4ef2b065acba8cae8c93696906c3a91f310ca/pydantic_core-2.33.2-cp313-cp313-win_amd64.whl", hash = "sha256:c083a3bdd5a93dfe480f1125926afcdbf2917ae714bdb80b36d34318b2bec5d9", size = 1955269, upload-time = "2025-04-23T18:32:15.783Z" },
    { url = "https://files.pythonhosted.org/packages/f9/86/1beda0576969592f1497b4ce8e7bc8cbdf614c352426271b1b10d5f0aa64/pydantic_core-2.33.2-cp313-cp313-win_arm64.whl", hash = "sha256:e80b087132752f6b3d714f041ccf74403799d3b23a72722ea2e6ba2e892555b9", size = 1893921, upload-time = "2025-04-23T18:32:18.473Z" },
    { url = "https://files.pythonhosted.org/packages/a4/7d/e09391c2eebeab681df2b74bfe6c43422fffede8dc74187b2b0bf6fd7571/pydantic_core-2.33.2-cp313-cp313t-macosx_11_0_arm64.whl", hash = "sha256:61c18fba8e5e9db3ab908620af374db0ac1baa69f0f32df4f61ae23f15e586ac", size = 1806162, upload-time = "2025-04-23T18:32:20.188Z" },
    { url = "https://files.pythonhosted.org/packages/f1/3d/847b6b1fed9f8ed3bb95a9ad04fbd0b212e832d4f0f50ff4d9ee5a9f15cf/pydantic_core-2.33.2-cp313-cp313t-manylinux_2_17_x86_64.manylinux2014_x86_64.whl", hash = "sha256:95237e53bb015f67b63c91af7518a62a8660376a6a0db19b89acc77a4d6199f5", size = 1981560, upload-time = "2025-04-23T18:32:22.354Z" },
    { url = "https://files.pythonhosted.org/packages/6f/9a/e73262f6c6656262b5fdd723ad90f518f579b7bc8622e43a942eec53c938/pydantic_core-2.33.2-cp313-cp313t-win_amd64.whl", hash = "sha256:c2fc0a768ef76c15ab9238afa6da7f69895bb5d1ee83aeea2e3509af4472d0b9", size = 1935777, upload-time = "2025-04-23T18:32:25.088Z" },
]

[[package]]
name = "pygments"
version = "2.19.2"
source = { registry = "https://pypi.org/simple" }
sdist = { url = "https://files.pythonhosted.org/packages/b0/77/a5b8c569bf593b0140bde72ea885a803b82086995367bf2037de0159d924/pygments-2.19.2.tar.gz", hash = "sha256:636cb2477cec7f8952536970bc533bc43743542f70392ae026374600add5b887", size = 4968631, upload-time = "2025-06-21T13:39:12.283Z" }
wheels = [
    { url = "https://files.pythonhosted.org/packages/c7/21/705964c7812476f378728bdf590ca4b771ec72385c533964653c68e86bdc/pygments-2.19.2-py3-none-any.whl", hash = "sha256:86540386c03d588bb81d44bc3928634ff26449851e99741617ecb9037ee5ec0b", size = 1225217, upload-time = "2025-06-21T13:39:07.939Z" },
]

[[package]]
name = "python-dotenv"
version = "1.1.0"
source = { registry = "https://pypi.org/simple" }
sdist = { url = "https://files.pythonhosted.org/packages/88/2c/7bb1416c5620485aa793f2de31d3df393d3686aa8a8506d11e10e13c5baf/python_dotenv-1.1.0.tar.gz", hash = "sha256:41f90bc6f5f177fb41f53e87666db362025010eb28f60a01c9143bfa33a2b2d5", size = 39920, upload-time = "2025-03-25T10:14:56.835Z" }
wheels = [
    { url = "https://files.pythonhosted.org/packages/1e/18/98a99ad95133c6a6e2005fe89faedf294a748bd5dc803008059409ac9b1e/python_dotenv-1.1.0-py3-none-any.whl", hash = "sha256:d7c01d9e2293916c18baf562d95698754b0dbbb5e74d457c45d4f6561fb9d55d", size = 20256, upload-time = "2025-03-25T10:14:55.034Z" },
]

[[package]]
name = "python-multipart"
version = "0.0.20"
source = { registry = "https://pypi.org/simple" }
sdist = { url = "https://files.pythonhosted.org/packages/f3/87/f44d7c9f274c7ee665a29b885ec97089ec5dc034c7f3fafa03da9e39a09e/python_multipart-0.0.20.tar.gz", hash = "sha256:8dd0cab45b8e23064ae09147625994d090fa46f5b0d1e13af944c331a7fa9d13", size = 37158, upload-time = "2024-12-16T19:45:46.972Z" }
wheels = [
    { url = "https://files.pythonhosted.org/packages/45/58/38b5afbc1a800eeea951b9285d3912613f2603bdf897a4ab0f4bd7f405fc/python_multipart-0.0.20-py3-none-any.whl", hash = "sha256:8a62d3a8335e06589fe01f2a3e178cdcc632f3fbe0d492ad9ee0ec35aab1f104", size = 24546, upload-time = "2024-12-16T19:45:44.423Z" },
]

[[package]]
name = "pyyaml"
version = "6.0.2"
source = { registry = "https://pypi.org/simple" }
sdist = { url = "https://files.pythonhosted.org/packages/54/ed/79a089b6be93607fa5cdaedf301d7dfb23af5f25c398d5ead2525b063e17/pyyaml-6.0.2.tar.gz", hash = "sha256:d584d9ec91ad65861cc08d42e834324ef890a082e591037abe114850ff7bbc3e", size = 130631, upload-time = "2024-08-06T20:33:50.674Z" }
wheels = [
    { url = "https://files.pythonhosted.org/packages/ef/e3/3af305b830494fa85d95f6d95ef7fa73f2ee1cc8ef5b495c7c3269fb835f/PyYAML-6.0.2-cp313-cp313-macosx_10_13_x86_64.whl", hash = "sha256:efdca5630322a10774e8e98e1af481aad470dd62c3170801852d752aa7a783ba", size = 181309, upload-time = "2024-08-06T20:32:43.4Z" },
    { url = "https://files.pythonhosted.org/packages/45/9f/3b1c20a0b7a3200524eb0076cc027a970d320bd3a6592873c85c92a08731/PyYAML-6.0.2-cp313-cp313-macosx_11_0_arm64.whl", hash = "sha256:50187695423ffe49e2deacb8cd10510bc361faac997de9efef88badc3bb9e2d1", size = 171679, upload-time = "2024-08-06T20:32:44.801Z" },
    { url = "https://files.pythonhosted.org/packages/7c/9a/337322f27005c33bcb656c655fa78325b730324c78620e8328ae28b64d0c/PyYAML-6.0.2-cp313-cp313-manylinux_2_17_aarch64.manylinux2014_aarch64.whl", hash = "sha256:0ffe8360bab4910ef1b9e87fb812d8bc0a308b0d0eef8c8f44e0254ab3b07133", size = 733428, upload-time = "2024-08-06T20:32:46.432Z" },
    { url = "https://files.pythonhosted.org/packages/a3/69/864fbe19e6c18ea3cc196cbe5d392175b4cf3d5d0ac1403ec3f2d237ebb5/PyYAML-6.0.2-cp313-cp313-manylinux_2_17_s390x.manylinux2014_s390x.whl", hash = "sha256:17e311b6c678207928d649faa7cb0d7b4c26a0ba73d41e99c4fff6b6c3276484", size = 763361, upload-time = "2024-08-06T20:32:51.188Z" },
    { url = "https://files.pythonhosted.org/packages/04/24/b7721e4845c2f162d26f50521b825fb061bc0a5afcf9a386840f23ea19fa/PyYAML-6.0.2-cp313-cp313-manylinux_2_17_x86_64.manylinux2014_x86_64.whl", hash = "sha256:70b189594dbe54f75ab3a1acec5f1e3faa7e8cf2f1e08d9b561cb41b845f69d5", size = 759523, upload-time = "2024-08-06T20:32:53.019Z" },
    { url = "https://files.pythonhosted.org/packages/2b/b2/e3234f59ba06559c6ff63c4e10baea10e5e7df868092bf9ab40e5b9c56b6/PyYAML-6.0.2-cp313-cp313-musllinux_1_1_aarch64.whl", hash = "sha256:41e4e3953a79407c794916fa277a82531dd93aad34e29c2a514c2c0c5fe971cc", size = 726660, upload-time = "2024-08-06T20:32:54.708Z" },
    { url = "https://files.pythonhosted.org/packages/fe/0f/25911a9f080464c59fab9027482f822b86bf0608957a5fcc6eaac85aa515/PyYAML-6.0.2-cp313-cp313-musllinux_1_1_x86_64.whl", hash = "sha256:68ccc6023a3400877818152ad9a1033e3db8625d899c72eacb5a668902e4d652", size = 751597, upload-time = "2024-08-06T20:32:56.985Z" },
    { url = "https://files.pythonhosted.org/packages/14/0d/e2c3b43bbce3cf6bd97c840b46088a3031085179e596d4929729d8d68270/PyYAML-6.0.2-cp313-cp313-win32.whl", hash = "sha256:bc2fa7c6b47d6bc618dd7fb02ef6fdedb1090ec036abab80d4681424b84c1183", size = 140527, upload-time = "2024-08-06T20:33:03.001Z" },
    { url = "https://files.pythonhosted.org/packages/fa/de/02b54f42487e3d3c6efb3f89428677074ca7bf43aae402517bc7cca949f3/PyYAML-6.0.2-cp313-cp313-win_amd64.whl", hash = "sha256:8388ee1976c416731879ac16da0aff3f63b286ffdd57cdeb95f3f2e085687563", size = 156446, upload-time = "2024-08-06T20:33:04.33Z" },
]

[[package]]
name = "rich"
version = "14.0.0"
source = { registry = "https://pypi.org/simple" }
dependencies = [
    { name = "markdown-it-py" },
    { name = "pygments" },
]
sdist = { url = "https://files.pythonhosted.org/packages/a1/53/830aa4c3066a8ab0ae9a9955976fb770fe9c6102117c8ec4ab3ea62d89e8/rich-14.0.0.tar.gz", hash = "sha256:82f1bc23a6a21ebca4ae0c45af9bdbc492ed20231dcb63f297d6d1021a9d5725", size = 224078, upload-time = "2025-03-30T14:15:14.23Z" }
wheels = [
    { url = "https://files.pythonhosted.org/packages/0d/9b/63f4c7ebc259242c89b3acafdb37b41d1185c07ff0011164674e9076b491/rich-14.0.0-py3-none-any.whl", hash = "sha256:1c9491e1951aac09caffd42f448ee3d04e58923ffe14993f6e83068dc395d7e0", size = 243229, upload-time = "2025-03-30T14:15:12.283Z" },
]

[[package]]
name = "rich-toolkit"
version = "0.14.7"
source = { registry = "https://pypi.org/simple" }
dependencies = [
    { name = "click" },
    { name = "rich" },
    { name = "typing-extensions" },
]
sdist = { url = "https://files.pythonhosted.org/packages/5b/7a/cb48b7024b247631ce39b1f14a0f1abedf311fb27b892b0e0387d809d4b5/rich_toolkit-0.14.7.tar.gz", hash = "sha256:6cca5a68850cc5778915f528eb785662c27ba3b4b2624612cce8340fa9701c5e", size = 104977, upload-time = "2025-05-27T15:48:09.377Z" }
wheels = [
    { url = "https://files.pythonhosted.org/packages/0f/2e/95fde5b818dac9a37683ea064096323f593442d0f6358923c5f635974393/rich_toolkit-0.14.7-py3-none-any.whl", hash = "sha256:def05cc6e0f1176d6263b6a26648f16a62c4563b277ca2f8538683acdba1e0da", size = 24870, upload-time = "2025-05-27T15:48:07.942Z" },
]

[[package]]
name = "ruff"
version = "0.12.0"
source = { registry = "https://pypi.org/simple" }
sdist = { url = "https://files.pythonhosted.org/packages/24/90/5255432602c0b196a0da6720f6f76b93eb50baef46d3c9b0025e2f9acbf3/ruff-0.12.0.tar.gz", hash = "sha256:4d047db3662418d4a848a3fdbfaf17488b34b62f527ed6f10cb8afd78135bc5c", size = 4376101, upload-time = "2025-06-17T15:19:26.217Z" }
wheels = [
    { url = "https://files.pythonhosted.org/packages/e6/fd/b46bb20e14b11ff49dbc74c61de352e0dc07fb650189513631f6fb5fc69f/ruff-0.12.0-py3-none-linux_armv6l.whl", hash = "sha256:5652a9ecdb308a1754d96a68827755f28d5dfb416b06f60fd9e13f26191a8848", size = 10311554, upload-time = "2025-06-17T15:18:45.792Z" },
    { url = "https://files.pythonhosted.org/packages/e7/d3/021dde5a988fa3e25d2468d1dadeea0ae89dc4bc67d0140c6e68818a12a1/ruff-0.12.0-py3-none-macosx_10_12_x86_64.whl", hash = "sha256:05ed0c914fabc602fc1f3b42c53aa219e5736cb030cdd85640c32dbc73da74a6", size = 11118435, upload-time = "2025-06-17T15:18:49.064Z" },
    { url = "https://files.pythonhosted.org/packages/07/a2/01a5acf495265c667686ec418f19fd5c32bcc326d4c79ac28824aecd6a32/ruff-0.12.0-py3-none-macosx_11_0_arm64.whl", hash = "sha256:07a7aa9b69ac3fcfda3c507916d5d1bca10821fe3797d46bad10f2c6de1edda0", size = 10466010, upload-time = "2025-06-17T15:18:51.341Z" },
    { url = "https://files.pythonhosted.org/packages/4c/57/7caf31dd947d72e7aa06c60ecb19c135cad871a0a8a251723088132ce801/ruff-0.12.0-py3-none-manylinux_2_17_aarch64.manylinux2014_aarch64.whl", hash = "sha256:e7731c3eec50af71597243bace7ec6104616ca56dda2b99c89935fe926bdcd48", size = 10661366, upload-time = "2025-06-17T15:18:53.29Z" },
    { url = "https://files.pythonhosted.org/packages/e9/ba/aa393b972a782b4bc9ea121e0e358a18981980856190d7d2b6187f63e03a/ruff-0.12.0-py3-none-manylinux_2_17_armv7l.manylinux2014_armv7l.whl", hash = "sha256:952d0630eae628250ab1c70a7fffb641b03e6b4a2d3f3ec6c1d19b4ab6c6c807", size = 10173492, upload-time = "2025-06-17T15:18:55.262Z" },
    { url = "https://files.pythonhosted.org/packages/d7/50/9349ee777614bc3062fc6b038503a59b2034d09dd259daf8192f56c06720/ruff-0.12.0-py3-none-manylinux_2_17_i686.manylinux2014_i686.whl", hash = "sha256:c021f04ea06966b02614d442e94071781c424ab8e02ec7af2f037b4c1e01cc82", size = 11761739, upload-time = "2025-06-17T15:18:58.906Z" },
    { url = "https://files.pythonhosted.org/packages/04/8f/ad459de67c70ec112e2ba7206841c8f4eb340a03ee6a5cabc159fe558b8e/ruff-0.12.0-py3-none-manylinux_2_17_ppc64.manylinux2014_ppc64.whl", hash = "sha256:7d235618283718ee2fe14db07f954f9b2423700919dc688eacf3f8797a11315c", size = 12537098, upload-time = "2025-06-17T15:19:01.316Z" },
    { url = "https://files.pythonhosted.org/packages/ed/50/15ad9c80ebd3c4819f5bd8883e57329f538704ed57bac680d95cb6627527/ruff-0.12.0-py3-none-manylinux_2_17_ppc64le.manylinux2014_ppc64le.whl", hash = "sha256:0c0758038f81beec8cc52ca22de9685b8ae7f7cc18c013ec2050012862cc9165", size = 12154122, upload-time = "2025-06-17T15:19:03.727Z" },
    { url = "https://files.pythonhosted.org/packages/76/e6/79b91e41bc8cc3e78ee95c87093c6cacfa275c786e53c9b11b9358026b3d/ruff-0.12.0-py3-none-manylinux_2_17_s390x.manylinux2014_s390x.whl", hash = "sha256:139b3d28027987b78fc8d6cfb61165447bdf3740e650b7c480744873688808c2", size = 11363374, upload-time = "2025-06-17T15:19:05.875Z" },
    { url = "https://files.pythonhosted.org/packages/db/c3/82b292ff8a561850934549aa9dc39e2c4e783ab3c21debe55a495ddf7827/ruff-0.12.0-py3-none-manylinux_2_17_x86_64.manylinux2014_x86_64.whl", hash = "sha256:68853e8517b17bba004152aebd9dd77d5213e503a5f2789395b25f26acac0da4", size = 11587647, upload-time = "2025-06-17T15:19:08.246Z" },
    { url = "https://files.pythonhosted.org/packages/2b/42/d5760d742669f285909de1bbf50289baccb647b53e99b8a3b4f7ce1b2001/ruff-0.12.0-py3-none-musllinux_1_2_aarch64.whl", hash = "sha256:3a9512af224b9ac4757f7010843771da6b2b0935a9e5e76bb407caa901a1a514", size = 10527284, upload-time = "2025-06-17T15:19:10.37Z" },
    { url = "https://files.pythonhosted.org/packages/19/f6/fcee9935f25a8a8bba4adbae62495c39ef281256693962c2159e8b284c5f/ruff-0.12.0-py3-none-musllinux_1_2_armv7l.whl", hash = "sha256:b08df3d96db798e5beb488d4df03011874aff919a97dcc2dd8539bb2be5d6a88", size = 10158609, upload-time = "2025-06-17T15:19:12.286Z" },
    { url = "https://files.pythonhosted.org/packages/37/fb/057febf0eea07b9384787bfe197e8b3384aa05faa0d6bd844b94ceb29945/ruff-0.12.0-py3-none-musllinux_1_2_i686.whl", hash = "sha256:6a315992297a7435a66259073681bb0d8647a826b7a6de45c6934b2ca3a9ed51", size = 11141462, upload-time = "2025-06-17T15:19:15.195Z" },
    { url = "https://files.pythonhosted.org/packages/10/7c/1be8571011585914b9d23c95b15d07eec2d2303e94a03df58294bc9274d4/ruff-0.12.0-py3-none-musllinux_1_2_x86_64.whl", hash = "sha256:1e55e44e770e061f55a7dbc6e9aed47feea07731d809a3710feda2262d2d4d8a", size = 11641616, upload-time = "2025-06-17T15:19:17.6Z" },
    { url = "https://files.pythonhosted.org/packages/6a/ef/b960ab4818f90ff59e571d03c3f992828d4683561095e80f9ef31f3d58b7/ruff-0.12.0-py3-none-win32.whl", hash = "sha256:7162a4c816f8d1555eb195c46ae0bd819834d2a3f18f98cc63819a7b46f474fb", size = 10525289, upload-time = "2025-06-17T15:19:19.688Z" },
    { url = "https://files.pythonhosted.org/packages/34/93/8b16034d493ef958a500f17cda3496c63a537ce9d5a6479feec9558f1695/ruff-0.12.0-py3-none-win_amd64.whl", hash = "sha256:d00b7a157b8fb6d3827b49d3324da34a1e3f93492c1f97b08e222ad7e9b291e0", size = 11598311, upload-time = "2025-06-17T15:19:21.785Z" },
    { url = "https://files.pythonhosted.org/packages/d0/33/4d3e79e4a84533d6cd526bfb42c020a23256ae5e4265d858bd1287831f7d/ruff-0.12.0-py3-none-win_arm64.whl", hash = "sha256:8cd24580405ad8c1cc64d61725bca091d6b6da7eb3d36f72cc605467069d7e8b", size = 10724946, upload-time = "2025-06-17T15:19:23.952Z" },
]

[[package]]
name = "shellingham"
version = "1.5.4"
source = { registry = "https://pypi.org/simple" }
sdist = { url = "https://files.pythonhosted.org/packages/58/15/8b3609fd3830ef7b27b655beb4b4e9c62313a4e8da8c676e142cc210d58e/shellingham-1.5.4.tar.gz", hash = "sha256:8dbca0739d487e5bd35ab3ca4b36e11c4078f3a234bfce294b0a0291363404de", size = 10310, upload-time = "2023-10-24T04:13:40.426Z" }
wheels = [
    { url = "https://files.pythonhosted.org/packages/e0/f9/0595336914c5619e5f28a1fb793285925a8cd4b432c9da0a987836c7f822/shellingham-1.5.4-py2.py3-none-any.whl", hash = "sha256:7ecfff8f2fd72616f7481040475a65b2bf8af90a56c89140852d1120324e8686", size = 9755, upload-time = "2023-10-24T04:13:38.866Z" },
]

[[package]]
name = "sniffio"
version = "1.3.1"
source = { registry = "https://pypi.org/simple" }
sdist = { url = "https://files.pythonhosted.org/packages/a2/87/a6771e1546d97e7e041b6ae58d80074f81b7d5121207425c964ddf5cfdbd/sniffio-1.3.1.tar.gz", hash = "sha256:f4324edc670a0f49750a81b895f35c3adb843cca46f0530f79fc1babb23789dc", size = 20372, upload-time = "2024-02-25T23:20:04.057Z" }
wheels = [
    { url = "https://files.pythonhosted.org/packages/e9/44/75a9c9421471a6c4805dbf2356f7c181a29c1879239abab1ea2cc8f38b40/sniffio-1.3.1-py3-none-any.whl", hash = "sha256:2f6da418d1f1e0fddd844478f41680e794e6051915791a034ff65e5f100525a2", size = 10235, upload-time = "2024-02-25T23:20:01.196Z" },
]

[[package]]
name = "starlette"
version = "0.46.2"
source = { registry = "https://pypi.org/simple" }
dependencies = [
    { name = "anyio" },
]
sdist = { url = "https://files.pythonhosted.org/packages/ce/20/08dfcd9c983f6a6f4a1000d934b9e6d626cff8d2eeb77a89a68eef20a2b7/starlette-0.46.2.tar.gz", hash = "sha256:7f7361f34eed179294600af672f565727419830b54b7b084efe44bb82d2fccd5", size = 2580846, upload-time = "2025-04-13T13:56:17.942Z" }
wheels = [
    { url = "https://files.pythonhosted.org/packages/8b/0c/9d30a4ebeb6db2b25a841afbb80f6ef9a854fc3b41be131d249a977b4959/starlette-0.46.2-py3-none-any.whl", hash = "sha256:595633ce89f8ffa71a015caed34a5b2dc1c0cdb3f0f1fbd1e69339cf2abeec35", size = 72037, upload-time = "2025-04-13T13:56:16.21Z" },
]

[[package]]
name = "twelvelabs"
version = "0.4.10"
source = { registry = "https://pypi.org/simple" }
dependencies = [
    { name = "httpx" },
    { name = "pydantic" },
]
sdist = { url = "https://files.pythonhosted.org/packages/1b/6f/c69d20785fe384664156b572bef6ed7c6d50530bdd54ced8b89deedbd666/twelvelabs-0.4.10.tar.gz", hash = "sha256:547ba14cc0794e092998681be14d682db5eb2377f103114969a2c0e579bc8e24", size = 30032, upload-time = "2025-06-06T18:26:08.814Z" }
wheels = [
    { url = "https://files.pythonhosted.org/packages/32/1b/ed41b301185ba4fe9f17c9219a775ae14b732210dc678b3fbc3e8e6da583/twelvelabs-0.4.10-py3-none-any.whl", hash = "sha256:3ed3a9995a5424671bb829bd42409dded85b9d4a6faffb504b2828e9235d0154", size = 33108, upload-time = "2025-06-06T18:26:07.416Z" },
]

[[package]]
name = "typer"
version = "0.16.0"
source = { registry = "https://pypi.org/simple" }
dependencies = [
    { name = "click" },
    { name = "rich" },
    { name = "shellingham" },
    { name = "typing-extensions" },
]
sdist = { url = "https://files.pythonhosted.org/packages/c5/8c/7d682431efca5fd290017663ea4588bf6f2c6aad085c7f108c5dbc316e70/typer-0.16.0.tar.gz", hash = "sha256:af377ffaee1dbe37ae9440cb4e8f11686ea5ce4e9bae01b84ae7c63b87f1dd3b", size = 102625, upload-time = "2025-05-26T14:30:31.824Z" }
wheels = [
    { url = "https://files.pythonhosted.org/packages/76/42/3efaf858001d2c2913de7f354563e3a3a2f0decae3efe98427125a8f441e/typer-0.16.0-py3-none-any.whl", hash = "sha256:1f79bed11d4d02d4310e3c1b7ba594183bcedb0ac73b27a9e5f28f6fb5b98855", size = 46317, upload-time = "2025-05-26T14:30:30.523Z" },
]

[[package]]
name = "typing-extensions"
version = "4.14.0"
source = { registry = "https://pypi.org/simple" }
sdist = { url = "https://files.pythonhosted.org/packages/d1/bc/51647cd02527e87d05cb083ccc402f93e441606ff1f01739a62c8ad09ba5/typing_extensions-4.14.0.tar.gz", hash = "sha256:8676b788e32f02ab42d9e7c61324048ae4c6d844a399eebace3d4979d75ceef4", size = 107423, upload-time = "2025-06-02T14:52:11.399Z" }
wheels = [
    { url = "https://files.pythonhosted.org/packages/69/e0/552843e0d356fbb5256d21449fa957fa4eff3bbc135a74a691ee70c7c5da/typing_extensions-4.14.0-py3-none-any.whl", hash = "sha256:a1514509136dd0b477638fc68d6a91497af5076466ad0fa6c338e44e359944af", size = 43839, upload-time = "2025-06-02T14:52:10.026Z" },
]

[[package]]
name = "typing-inspection"
version = "0.4.1"
source = { registry = "https://pypi.org/simple" }
dependencies = [
    { name = "typing-extensions" },
]
sdist = { url = "https://files.pythonhosted.org/packages/f8/b1/0c11f5058406b3af7609f121aaa6b609744687f1d158b3c3a5bf4cc94238/typing_inspection-0.4.1.tar.gz", hash = "sha256:6ae134cc0203c33377d43188d4064e9b357dba58cff3185f22924610e70a9d28", size = 75726, upload-time = "2025-05-21T18:55:23.885Z" }
wheels = [
    { url = "https://files.pythonhosted.org/packages/17/69/cd203477f944c353c31bade965f880aa1061fd6bf05ded0726ca845b6ff7/typing_inspection-0.4.1-py3-none-any.whl", hash = "sha256:389055682238f53b04f7badcb49b989835495a96700ced5dab2d8feae4b26f51", size = 14552, upload-time = "2025-05-21T18:55:22.152Z" },
]

[[package]]
name = "uvicorn"
version = "0.34.3"
source = { registry = "https://pypi.org/simple" }
dependencies = [
    { name = "click" },
    { name = "h11" },
]
sdist = { url = "https://files.pythonhosted.org/packages/de/ad/713be230bcda622eaa35c28f0d328c3675c371238470abdea52417f17a8e/uvicorn-0.34.3.tar.gz", hash = "sha256:35919a9a979d7a59334b6b10e05d77c1d0d574c50e0fc98b8b1a0f165708b55a", size = 76631, upload-time = "2025-06-01T07:48:17.531Z" }
wheels = [
    { url = "https://files.pythonhosted.org/packages/6d/0d/8adfeaa62945f90d19ddc461c55f4a50c258af7662d34b6a3d5d1f8646f6/uvicorn-0.34.3-py3-none-any.whl", hash = "sha256:16246631db62bdfbf069b0645177d6e8a77ba950cfedbfd093acef9444e4d885", size = 62431, upload-time = "2025-06-01T07:48:15.664Z" },
]

[package.optional-dependencies]
standard = [
    { name = "colorama", marker = "sys_platform == 'win32'" },
    { name = "httptools" },
    { name = "python-dotenv" },
    { name = "pyyaml" },
    { name = "uvloop", marker = "platform_python_implementation != 'PyPy' and sys_platform != 'cygwin' and sys_platform != 'win32'" },
    { name = "watchfiles" },
    { name = "websockets" },
]

[[package]]
name = "uvloop"
version = "0.21.0"
source = { registry = "https://pypi.org/simple" }
sdist = { url = "https://files.pythonhosted.org/packages/af/c0/854216d09d33c543f12a44b393c402e89a920b1a0a7dc634c42de91b9cf6/uvloop-0.21.0.tar.gz", hash = "sha256:3bf12b0fda68447806a7ad847bfa591613177275d35b6724b1ee573faa3704e3", size = 2492741, upload-time = "2024-10-14T23:38:35.489Z" }
wheels = [
    { url = "https://files.pythonhosted.org/packages/3f/8d/2cbef610ca21539f0f36e2b34da49302029e7c9f09acef0b1c3b5839412b/uvloop-0.21.0-cp313-cp313-macosx_10_13_universal2.whl", hash = "sha256:bfd55dfcc2a512316e65f16e503e9e450cab148ef11df4e4e679b5e8253a5281", size = 1468123, upload-time = "2024-10-14T23:38:00.688Z" },
    { url = "https://files.pythonhosted.org/packages/93/0d/b0038d5a469f94ed8f2b2fce2434a18396d8fbfb5da85a0a9781ebbdec14/uvloop-0.21.0-cp313-cp313-macosx_10_13_x86_64.whl", hash = "sha256:787ae31ad8a2856fc4e7c095341cccc7209bd657d0e71ad0dc2ea83c4a6fa8af", size = 819325, upload-time = "2024-10-14T23:38:02.309Z" },
    { url = "https://files.pythonhosted.org/packages/50/94/0a687f39e78c4c1e02e3272c6b2ccdb4e0085fda3b8352fecd0410ccf915/uvloop-0.21.0-cp313-cp313-manylinux_2_17_aarch64.manylinux2014_aarch64.whl", hash = "sha256:5ee4d4ef48036ff6e5cfffb09dd192c7a5027153948d85b8da7ff705065bacc6", size = 4582806, upload-time = "2024-10-14T23:38:04.711Z" },
    { url = "https://files.pythonhosted.org/packages/d2/19/f5b78616566ea68edd42aacaf645adbf71fbd83fc52281fba555dc27e3f1/uvloop-0.21.0-cp313-cp313-manylinux_2_17_x86_64.manylinux2014_x86_64.whl", hash = "sha256:f3df876acd7ec037a3d005b3ab85a7e4110422e4d9c1571d4fc89b0fc41b6816", size = 4701068, upload-time = "2024-10-14T23:38:06.385Z" },
    { url = "https://files.pythonhosted.org/packages/47/57/66f061ee118f413cd22a656de622925097170b9380b30091b78ea0c6ea75/uvloop-0.21.0-cp313-cp313-musllinux_1_2_aarch64.whl", hash = "sha256:bd53ecc9a0f3d87ab847503c2e1552b690362e005ab54e8a48ba97da3924c0dc", size = 4454428, upload-time = "2024-10-14T23:38:08.416Z" },
    { url = "https://files.pythonhosted.org/packages/63/9a/0962b05b308494e3202d3f794a6e85abe471fe3cafdbcf95c2e8c713aabd/uvloop-0.21.0-cp313-cp313-musllinux_1_2_x86_64.whl", hash = "sha256:a5c39f217ab3c663dc699c04cbd50c13813e31d917642d459fdcec07555cc553", size = 4660018, upload-time = "2024-10-14T23:38:10.888Z" },
]

[[package]]
name = "watchfiles"
version = "1.1.0"
source = { registry = "https://pypi.org/simple" }
dependencies = [
    { name = "anyio" },
]
sdist = { url = "https://files.pythonhosted.org/packages/2a/9a/d451fcc97d029f5812e898fd30a53fd8c15c7bbd058fd75cfc6beb9bd761/watchfiles-1.1.0.tar.gz", hash = "sha256:693ed7ec72cbfcee399e92c895362b6e66d63dac6b91e2c11ae03d10d503e575", size = 94406, upload-time = "2025-06-15T19:06:59.42Z" }
wheels = [
    { url = "https://files.pythonhosted.org/packages/d3/42/fae874df96595556a9089ade83be34a2e04f0f11eb53a8dbf8a8a5e562b4/watchfiles-1.1.0-cp313-cp313-macosx_10_12_x86_64.whl", hash = "sha256:5007f860c7f1f8df471e4e04aaa8c43673429047d63205d1630880f7637bca30", size = 402004, upload-time = "2025-06-15T19:05:38.499Z" },
    { url = "https://files.pythonhosted.org/packages/fa/55/a77e533e59c3003d9803c09c44c3651224067cbe7fb5d574ddbaa31e11ca/watchfiles-1.1.0-cp313-cp313-macosx_11_0_arm64.whl", hash = "sha256:20ecc8abbd957046f1fe9562757903f5eaf57c3bce70929fda6c7711bb58074a", size = 393671, upload-time = "2025-06-15T19:05:39.52Z" },
    { url = "https://files.pythonhosted.org/packages/05/68/b0afb3f79c8e832e6571022611adbdc36e35a44e14f129ba09709aa4bb7a/watchfiles-1.1.0-cp313-cp313-manylinux_2_17_aarch64.manylinux2014_aarch64.whl", hash = "sha256:f2f0498b7d2a3c072766dba3274fe22a183dbea1f99d188f1c6c72209a1063dc", size = 449772, upload-time = "2025-06-15T19:05:40.897Z" },
    { url = "https://files.pythonhosted.org/packages/ff/05/46dd1f6879bc40e1e74c6c39a1b9ab9e790bf1f5a2fe6c08b463d9a807f4/watchfiles-1.1.0-cp313-cp313-manylinux_2_17_armv7l.manylinux2014_armv7l.whl", hash = "sha256:239736577e848678e13b201bba14e89718f5c2133dfd6b1f7846fa1b58a8532b", size = 456789, upload-time = "2025-06-15T19:05:42.045Z" },
    { url = "https://files.pythonhosted.org/packages/8b/ca/0eeb2c06227ca7f12e50a47a3679df0cd1ba487ea19cf844a905920f8e95/watchfiles-1.1.0-cp313-cp313-manylinux_2_17_i686.manylinux2014_i686.whl", hash = "sha256:eff4b8d89f444f7e49136dc695599a591ff769300734446c0a86cba2eb2f9895", size = 482551, upload-time = "2025-06-15T19:05:43.781Z" },
    { url = "https://files.pythonhosted.org/packages/31/47/2cecbd8694095647406645f822781008cc524320466ea393f55fe70eed3b/watchfiles-1.1.0-cp313-cp313-manylinux_2_17_ppc64le.manylinux2014_ppc64le.whl", hash = "sha256:12b0a02a91762c08f7264e2e79542f76870c3040bbc847fb67410ab81474932a", size = 597420, upload-time = "2025-06-15T19:05:45.244Z" },
    { url = "https://files.pythonhosted.org/packages/d9/7e/82abc4240e0806846548559d70f0b1a6dfdca75c1b4f9fa62b504ae9b083/watchfiles-1.1.0-cp313-cp313-manylinux_2_17_s390x.manylinux2014_s390x.whl", hash = "sha256:29e7bc2eee15cbb339c68445959108803dc14ee0c7b4eea556400131a8de462b", size = 477950, upload-time = "2025-06-15T19:05:46.332Z" },
    { url = "https://files.pythonhosted.org/packages/25/0d/4d564798a49bf5482a4fa9416dea6b6c0733a3b5700cb8a5a503c4b15853/watchfiles-1.1.0-cp313-cp313-manylinux_2_17_x86_64.manylinux2014_x86_64.whl", hash = "sha256:d9481174d3ed982e269c090f780122fb59cee6c3796f74efe74e70f7780ed94c", size = 451706, upload-time = "2025-06-15T19:05:47.459Z" },
    { url = "https://files.pythonhosted.org/packages/81/b5/5516cf46b033192d544102ea07c65b6f770f10ed1d0a6d388f5d3874f6e4/watchfiles-1.1.0-cp313-cp313-musllinux_1_1_aarch64.whl", hash = "sha256:80f811146831c8c86ab17b640801c25dc0a88c630e855e2bef3568f30434d52b", size = 625814, upload-time = "2025-06-15T19:05:48.654Z" },
    { url = "https://files.pythonhosted.org/packages/0c/dd/7c1331f902f30669ac3e754680b6edb9a0dd06dea5438e61128111fadd2c/watchfiles-1.1.0-cp313-cp313-musllinux_1_1_x86_64.whl", hash = "sha256:60022527e71d1d1fda67a33150ee42869042bce3d0fcc9cc49be009a9cded3fb", size = 622820, upload-time = "2025-06-15T19:05:50.088Z" },
    { url = "https://files.pythonhosted.org/packages/1b/14/36d7a8e27cd128d7b1009e7715a7c02f6c131be9d4ce1e5c3b73d0e342d8/watchfiles-1.1.0-cp313-cp313-win32.whl", hash = "sha256:32d6d4e583593cb8576e129879ea0991660b935177c0f93c6681359b3654bfa9", size = 279194, upload-time = "2025-06-15T19:05:51.186Z" },
    { url = "https://files.pythonhosted.org/packages/25/41/2dd88054b849aa546dbeef5696019c58f8e0774f4d1c42123273304cdb2e/watchfiles-1.1.0-cp313-cp313-win_amd64.whl", hash = "sha256:f21af781a4a6fbad54f03c598ab620e3a77032c5878f3d780448421a6e1818c7", size = 292349, upload-time = "2025-06-15T19:05:52.201Z" },
    { url = "https://files.pythonhosted.org/packages/c8/cf/421d659de88285eb13941cf11a81f875c176f76a6d99342599be88e08d03/watchfiles-1.1.0-cp313-cp313-win_arm64.whl", hash = "sha256:5366164391873ed76bfdf618818c82084c9db7fac82b64a20c44d335eec9ced5", size = 283836, upload-time = "2025-06-15T19:05:53.265Z" },
    { url = "https://files.pythonhosted.org/packages/45/10/6faf6858d527e3599cc50ec9fcae73590fbddc1420bd4fdccfebffeedbc6/watchfiles-1.1.0-cp313-cp313t-macosx_10_12_x86_64.whl", hash = "sha256:17ab167cca6339c2b830b744eaf10803d2a5b6683be4d79d8475d88b4a8a4be1", size = 400343, upload-time = "2025-06-15T19:05:54.252Z" },
    { url = "https://files.pythonhosted.org/packages/03/20/5cb7d3966f5e8c718006d0e97dfe379a82f16fecd3caa7810f634412047a/watchfiles-1.1.0-cp313-cp313t-macosx_11_0_arm64.whl", hash = "sha256:328dbc9bff7205c215a7807da7c18dce37da7da718e798356212d22696404339", size = 392916, upload-time = "2025-06-15T19:05:55.264Z" },
    { url = "https://files.pythonhosted.org/packages/8c/07/d8f1176328fa9e9581b6f120b017e286d2a2d22ae3f554efd9515c8e1b49/watchfiles-1.1.0-cp313-cp313t-manylinux_2_17_aarch64.manylinux2014_aarch64.whl", hash = "sha256:f7208ab6e009c627b7557ce55c465c98967e8caa8b11833531fdf95799372633", size = 449582, upload-time = "2025-06-15T19:05:56.317Z" },
    { url = "https://files.pythonhosted.org/packages/66/e8/80a14a453cf6038e81d072a86c05276692a1826471fef91df7537dba8b46/watchfiles-1.1.0-cp313-cp313t-manylinux_2_17_armv7l.manylinux2014_armv7l.whl", hash = "sha256:a8f6f72974a19efead54195bc9bed4d850fc047bb7aa971268fd9a8387c89011", size = 456752, upload-time = "2025-06-15T19:05:57.359Z" },
    { url = "https://files.pythonhosted.org/packages/5a/25/0853b3fe0e3c2f5af9ea60eb2e781eade939760239a72c2d38fc4cc335f6/watchfiles-1.1.0-cp313-cp313t-manylinux_2_17_i686.manylinux2014_i686.whl", hash = "sha256:d181ef50923c29cf0450c3cd47e2f0557b62218c50b2ab8ce2ecaa02bd97e670", size = 481436, upload-time = "2025-06-15T19:05:58.447Z" },
    { url = "https://files.pythonhosted.org/packages/fe/9e/4af0056c258b861fbb29dcb36258de1e2b857be4a9509e6298abcf31e5c9/watchfiles-1.1.0-cp313-cp313t-manylinux_2_17_ppc64le.manylinux2014_ppc64le.whl", hash = "sha256:adb4167043d3a78280d5d05ce0ba22055c266cf8655ce942f2fb881262ff3cdf", size = 596016, upload-time = "2025-06-15T19:05:59.59Z" },
    { url = "https://files.pythonhosted.org/packages/c5/fa/95d604b58aa375e781daf350897aaaa089cff59d84147e9ccff2447c8294/watchfiles-1.1.0-cp313-cp313t-manylinux_2_17_s390x.manylinux2014_s390x.whl", hash = "sha256:8c5701dc474b041e2934a26d31d39f90fac8a3dee2322b39f7729867f932b1d4", size = 476727, upload-time = "2025-06-15T19:06:01.086Z" },
    { url = "https://files.pythonhosted.org/packages/65/95/fe479b2664f19be4cf5ceeb21be05afd491d95f142e72d26a42f41b7c4f8/watchfiles-1.1.0-cp313-cp313t-manylinux_2_17_x86_64.manylinux2014_x86_64.whl", hash = "sha256:b067915e3c3936966a8607f6fe5487df0c9c4afb85226613b520890049deea20", size = 451864, upload-time = "2025-06-15T19:06:02.144Z" },
    { url = "https://files.pythonhosted.org/packages/d3/8a/3c4af14b93a15ce55901cd7a92e1a4701910f1768c78fb30f61d2b79785b/watchfiles-1.1.0-cp313-cp313t-musllinux_1_1_aarch64.whl", hash = "sha256:9c733cda03b6d636b4219625a4acb5c6ffb10803338e437fb614fef9516825ef", size = 625626, upload-time = "2025-06-15T19:06:03.578Z" },
    { url = "https://files.pythonhosted.org/packages/da/f5/cf6aa047d4d9e128f4b7cde615236a915673775ef171ff85971d698f3c2c/watchfiles-1.1.0-cp313-cp313t-musllinux_1_1_x86_64.whl", hash = "sha256:cc08ef8b90d78bfac66f0def80240b0197008e4852c9f285907377b2947ffdcb", size = 622744, upload-time = "2025-06-15T19:06:05.066Z" },
    { url = "https://files.pythonhosted.org/packages/2c/00/70f75c47f05dea6fd30df90f047765f6fc2d6eb8b5a3921379b0b04defa2/watchfiles-1.1.0-cp314-cp314-macosx_10_12_x86_64.whl", hash = "sha256:9974d2f7dc561cce3bb88dfa8eb309dab64c729de85fba32e98d75cf24b66297", size = 402114, upload-time = "2025-06-15T19:06:06.186Z" },
    { url = "https://files.pythonhosted.org/packages/53/03/acd69c48db4a1ed1de26b349d94077cca2238ff98fd64393f3e97484cae6/watchfiles-1.1.0-cp314-cp314-macosx_11_0_arm64.whl", hash = "sha256:c68e9f1fcb4d43798ad8814c4c1b61547b014b667216cb754e606bfade587018", size = 393879, upload-time = "2025-06-15T19:06:07.369Z" },
    { url = "https://files.pythonhosted.org/packages/2f/c8/a9a2a6f9c8baa4eceae5887fecd421e1b7ce86802bcfc8b6a942e2add834/watchfiles-1.1.0-cp314-cp314-manylinux_2_17_aarch64.manylinux2014_aarch64.whl", hash = "sha256:95ab1594377effac17110e1352989bdd7bdfca9ff0e5eeccd8c69c5389b826d0", size = 450026, upload-time = "2025-06-15T19:06:08.476Z" },
    { url = "https://files.pythonhosted.org/packages/fe/51/d572260d98388e6e2b967425c985e07d47ee6f62e6455cefb46a6e06eda5/watchfiles-1.1.0-cp314-cp314-manylinux_2_17_armv7l.manylinux2014_armv7l.whl", hash = "sha256:fba9b62da882c1be1280a7584ec4515d0a6006a94d6e5819730ec2eab60ffe12", size = 457917, upload-time = "2025-06-15T19:06:09.988Z" },
    { url = "https://files.pythonhosted.org/packages/c6/2d/4258e52917bf9f12909b6ec314ff9636276f3542f9d3807d143f27309104/watchfiles-1.1.0-cp314-cp314-manylinux_2_17_i686.manylinux2014_i686.whl", hash = "sha256:3434e401f3ce0ed6b42569128b3d1e3af773d7ec18751b918b89cd49c14eaafb", size = 483602, upload-time = "2025-06-15T19:06:11.088Z" },
    { url = "https://files.pythonhosted.org/packages/84/99/bee17a5f341a4345fe7b7972a475809af9e528deba056f8963d61ea49f75/watchfiles-1.1.0-cp314-cp314-manylinux_2_17_ppc64le.manylinux2014_ppc64le.whl", hash = "sha256:fa257a4d0d21fcbca5b5fcba9dca5a78011cb93c0323fb8855c6d2dfbc76eb77", size = 596758, upload-time = "2025-06-15T19:06:12.197Z" },
    { url = "https://files.pythonhosted.org/packages/40/76/e4bec1d59b25b89d2b0716b41b461ed655a9a53c60dc78ad5771fda5b3e6/watchfiles-1.1.0-cp314-cp314-manylinux_2_17_s390x.manylinux2014_s390x.whl", hash = "sha256:7fd1b3879a578a8ec2076c7961076df540b9af317123f84569f5a9ddee64ce92", size = 477601, upload-time = "2025-06-15T19:06:13.391Z" },
    { url = "https://files.pythonhosted.org/packages/1f/fa/a514292956f4a9ce3c567ec0c13cce427c158e9f272062685a8a727d08fc/watchfiles-1.1.0-cp314-cp314-manylinux_2_17_x86_64.manylinux2014_x86_64.whl", hash = "sha256:62cc7a30eeb0e20ecc5f4bd113cd69dcdb745a07c68c0370cea919f373f65d9e", size = 451936, upload-time = "2025-06-15T19:06:14.656Z" },
    { url = "https://files.pythonhosted.org/packages/32/5d/c3bf927ec3bbeb4566984eba8dd7a8eb69569400f5509904545576741f88/watchfiles-1.1.0-cp314-cp314-musllinux_1_1_aarch64.whl", hash = "sha256:891c69e027748b4a73847335d208e374ce54ca3c335907d381fde4e41661b13b", size = 626243, upload-time = "2025-06-15T19:06:16.232Z" },
    { url = "https://files.pythonhosted.org/packages/e6/65/6e12c042f1a68c556802a84d54bb06d35577c81e29fba14019562479159c/watchfiles-1.1.0-cp314-cp314-musllinux_1_1_x86_64.whl", hash = "sha256:12fe8eaffaf0faa7906895b4f8bb88264035b3f0243275e0bf24af0436b27259", size = 623073, upload-time = "2025-06-15T19:06:17.457Z" },
    { url = "https://files.pythonhosted.org/packages/89/ab/7f79d9bf57329e7cbb0a6fd4c7bd7d0cee1e4a8ef0041459f5409da3506c/watchfiles-1.1.0-cp314-cp314t-macosx_10_12_x86_64.whl", hash = "sha256:bfe3c517c283e484843cb2e357dd57ba009cff351edf45fb455b5fbd1f45b15f", size = 400872, upload-time = "2025-06-15T19:06:18.57Z" },
    { url = "https://files.pythonhosted.org/packages/df/d5/3f7bf9912798e9e6c516094db6b8932df53b223660c781ee37607030b6d3/watchfiles-1.1.0-cp314-cp314t-macosx_11_0_arm64.whl", hash = "sha256:a9ccbf1f129480ed3044f540c0fdbc4ee556f7175e5ab40fe077ff6baf286d4e", size = 392877, upload-time = "2025-06-15T19:06:19.55Z" },
    { url = "https://files.pythonhosted.org/packages/0d/c5/54ec7601a2798604e01c75294770dbee8150e81c6e471445d7601610b495/watchfiles-1.1.0-cp314-cp314t-manylinux_2_17_aarch64.manylinux2014_aarch64.whl", hash = "sha256:ba0e3255b0396cac3cc7bbace76404dd72b5438bf0d8e7cefa2f79a7f3649caa", size = 449645, upload-time = "2025-06-15T19:06:20.66Z" },
    { url = "https://files.pythonhosted.org/packages/0a/04/c2f44afc3b2fce21ca0b7802cbd37ed90a29874f96069ed30a36dfe57c2b/watchfiles-1.1.0-cp314-cp314t-manylinux_2_17_armv7l.manylinux2014_armv7l.whl", hash = "sha256:4281cd9fce9fc0a9dbf0fc1217f39bf9cf2b4d315d9626ef1d4e87b84699e7e8", size = 457424, upload-time = "2025-06-15T19:06:21.712Z" },
    { url = "https://files.pythonhosted.org/packages/9f/b0/eec32cb6c14d248095261a04f290636da3df3119d4040ef91a4a50b29fa5/watchfiles-1.1.0-cp314-cp314t-manylinux_2_17_i686.manylinux2014_i686.whl", hash = "sha256:6d2404af8db1329f9a3c9b79ff63e0ae7131986446901582067d9304ae8aaf7f", size = 481584, upload-time = "2025-06-15T19:06:22.777Z" },
    { url = "https://files.pythonhosted.org/packages/d1/e2/ca4bb71c68a937d7145aa25709e4f5d68eb7698a25ce266e84b55d591bbd/watchfiles-1.1.0-cp314-cp314t-manylinux_2_17_ppc64le.manylinux2014_ppc64le.whl", hash = "sha256:e78b6ed8165996013165eeabd875c5dfc19d41b54f94b40e9fff0eb3193e5e8e", size = 596675, upload-time = "2025-06-15T19:06:24.226Z" },
    { url = "https://files.pythonhosted.org/packages/a1/dd/b0e4b7fb5acf783816bc950180a6cd7c6c1d2cf7e9372c0ea634e722712b/watchfiles-1.1.0-cp314-cp314t-manylinux_2_17_s390x.manylinux2014_s390x.whl", hash = "sha256:249590eb75ccc117f488e2fabd1bfa33c580e24b96f00658ad88e38844a040bb", size = 477363, upload-time = "2025-06-15T19:06:25.42Z" },
    { url = "https://files.pythonhosted.org/packages/69/c4/088825b75489cb5b6a761a4542645718893d395d8c530b38734f19da44d2/watchfiles-1.1.0-cp314-cp314t-manylinux_2_17_x86_64.manylinux2014_x86_64.whl", hash = "sha256:d05686b5487cfa2e2c28ff1aa370ea3e6c5accfe6435944ddea1e10d93872147", size = 452240, upload-time = "2025-06-15T19:06:26.552Z" },
    { url = "https://files.pythonhosted.org/packages/10/8c/22b074814970eeef43b7c44df98c3e9667c1f7bf5b83e0ff0201b0bd43f9/watchfiles-1.1.0-cp314-cp314t-musllinux_1_1_aarch64.whl", hash = "sha256:d0e10e6f8f6dc5762adee7dece33b722282e1f59aa6a55da5d493a97282fedd8", size = 625607, upload-time = "2025-06-15T19:06:27.606Z" },
    { url = "https://files.pythonhosted.org/packages/32/fa/a4f5c2046385492b2273213ef815bf71a0d4c1943b784fb904e184e30201/watchfiles-1.1.0-cp314-cp314t-musllinux_1_1_x86_64.whl", hash = "sha256:af06c863f152005c7592df1d6a7009c836a247c9d8adb78fef8575a5a98699db", size = 623315, upload-time = "2025-06-15T19:06:29.076Z" },
]

[[package]]
name = "websockets"
version = "15.0.1"
source = { registry = "https://pypi.org/simple" }
sdist = { url = "https://files.pythonhosted.org/packages/21/e6/26d09fab466b7ca9c7737474c52be4f76a40301b08362eb2dbc19dcc16c1/websockets-15.0.1.tar.gz", hash = "sha256:82544de02076bafba038ce055ee6412d68da13ab47f0c60cab827346de828dee", size = 177016, upload-time = "2025-03-05T20:03:41.606Z" }
wheels = [
    { url = "https://files.pythonhosted.org/packages/cb/9f/51f0cf64471a9d2b4d0fc6c534f323b664e7095640c34562f5182e5a7195/websockets-15.0.1-cp313-cp313-macosx_10_13_universal2.whl", hash = "sha256:ee443ef070bb3b6ed74514f5efaa37a252af57c90eb33b956d35c8e9c10a1931", size = 175440, upload-time = "2025-03-05T20:02:36.695Z" },
    { url = "https://files.pythonhosted.org/packages/8a/05/aa116ec9943c718905997412c5989f7ed671bc0188ee2ba89520e8765d7b/websockets-15.0.1-cp313-cp313-macosx_10_13_x86_64.whl", hash = "sha256:5a939de6b7b4e18ca683218320fc67ea886038265fd1ed30173f5ce3f8e85675", size = 173098, upload-time = "2025-03-05T20:02:37.985Z" },
    { url = "https://files.pythonhosted.org/packages/ff/0b/33cef55ff24f2d92924923c99926dcce78e7bd922d649467f0eda8368923/websockets-15.0.1-cp313-cp313-macosx_11_0_arm64.whl", hash = "sha256:746ee8dba912cd6fc889a8147168991d50ed70447bf18bcda7039f7d2e3d9151", size = 173329, upload-time = "2025-03-05T20:02:39.298Z" },
    { url = "https://files.pythonhosted.org/packages/31/1d/063b25dcc01faa8fada1469bdf769de3768b7044eac9d41f734fd7b6ad6d/websockets-15.0.1-cp313-cp313-manylinux_2_17_aarch64.manylinux2014_aarch64.whl", hash = "sha256:595b6c3969023ecf9041b2936ac3827e4623bfa3ccf007575f04c5a6aa318c22", size = 183111, upload-time = "2025-03-05T20:02:40.595Z" },
    { url = "https://files.pythonhosted.org/packages/93/53/9a87ee494a51bf63e4ec9241c1ccc4f7c2f45fff85d5bde2ff74fcb68b9e/websockets-15.0.1-cp313-cp313-manylinux_2_5_i686.manylinux1_i686.manylinux_2_17_i686.manylinux2014_i686.whl", hash = "sha256:3c714d2fc58b5ca3e285461a4cc0c9a66bd0e24c5da9911e30158286c9b5be7f", size = 182054, upload-time = "2025-03-05T20:02:41.926Z" },
    { url = "https://files.pythonhosted.org/packages/ff/b2/83a6ddf56cdcbad4e3d841fcc55d6ba7d19aeb89c50f24dd7e859ec0805f/websockets-15.0.1-cp313-cp313-manylinux_2_5_x86_64.manylinux1_x86_64.manylinux_2_17_x86_64.manylinux2014_x86_64.whl", hash = "sha256:0f3c1e2ab208db911594ae5b4f79addeb3501604a165019dd221c0bdcabe4db8", size = 182496, upload-time = "2025-03-05T20:02:43.304Z" },
    { url = "https://files.pythonhosted.org/packages/98/41/e7038944ed0abf34c45aa4635ba28136f06052e08fc2168520bb8b25149f/websockets-15.0.1-cp313-cp313-musllinux_1_2_aarch64.whl", hash = "sha256:229cf1d3ca6c1804400b0a9790dc66528e08a6a1feec0d5040e8b9eb14422375", size = 182829, upload-time = "2025-03-05T20:02:48.812Z" },
    { url = "https://files.pythonhosted.org/packages/e0/17/de15b6158680c7623c6ef0db361da965ab25d813ae54fcfeae2e5b9ef910/websockets-15.0.1-cp313-cp313-musllinux_1_2_i686.whl", hash = "sha256:756c56e867a90fb00177d530dca4b097dd753cde348448a1012ed6c5131f8b7d", size = 182217, upload-time = "2025-03-05T20:02:50.14Z" },
    { url = "https://files.pythonhosted.org/packages/33/2b/1f168cb6041853eef0362fb9554c3824367c5560cbdaad89ac40f8c2edfc/websockets-15.0.1-cp313-cp313-musllinux_1_2_x86_64.whl", hash = "sha256:558d023b3df0bffe50a04e710bc87742de35060580a293c2a984299ed83bc4e4", size = 182195, upload-time = "2025-03-05T20:02:51.561Z" },
    { url = "https://files.pythonhosted.org/packages/86/eb/20b6cdf273913d0ad05a6a14aed4b9a85591c18a987a3d47f20fa13dcc47/websockets-15.0.1-cp313-cp313-win32.whl", hash = "sha256:ba9e56e8ceeeedb2e080147ba85ffcd5cd0711b89576b83784d8605a7df455fa", size = 176393, upload-time = "2025-03-05T20:02:53.814Z" },
    { url = "https://files.pythonhosted.org/packages/1b/6c/c65773d6cab416a64d191d6ee8a8b1c68a09970ea6909d16965d26bfed1e/websockets-15.0.1-cp313-cp313-win_amd64.whl", hash = "sha256:e09473f095a819042ecb2ab9465aee615bd9c2028e4ef7d933600a8401c79561", size = 176837, upload-time = "2025-03-05T20:02:55.237Z" },
    { url = "https://files.pythonhosted.org/packages/fa/a8/5b41e0da817d64113292ab1f8247140aac61cbf6cfd085d6a0fa77f4984f/websockets-15.0.1-py3-none-any.whl", hash = "sha256:f7a866fbc1e97b5c617ee4116daaa09b722101d4a3c170c787450ba409f9736f", size = 169743, upload-time = "2025-03-05T20:03:39.41Z" },
]

[[package]]
name = "yt-dlp"
version = "2025.6.9"
source = { registry = "https://pypi.org/simple" }
sdist = { url = "https://files.pythonhosted.org/packages/b7/fb/588a23e61586960273524d3aa726bd148116d422854f727f4d59c254cb6a/yt_dlp-2025.6.9.tar.gz", hash = "sha256:751f53a3b61353522bf805fa30bbcbd16666126537e39706eab4f8c368f111ac", size = 3028379, upload-time = "2025-06-09T23:53:10.448Z" }
wheels = [
    { url = "https://files.pythonhosted.org/packages/fd/e1/fa0dd2150b7b1033d917f37067c594160772fa607f311f10d4b881768b36/yt_dlp-2025.6.9-py3-none-any.whl", hash = "sha256:ebdfda9ffa807f6a26aed7c8f906e5557cd06b4c388dc547df1ec2078631fca8", size = 3276143, upload-time = "2025-06-09T23:53:07.746Z" },
]<|MERGE_RESOLUTION|>--- conflicted
+++ resolved
@@ -136,12 +136,9 @@
     { name = "fastapi", extra = ["standard"] },
     { name = "httpx" },
     { name = "pydantic" },
-<<<<<<< HEAD
+    { name = "python-dotenv" },
     { name = "python-multipart" },
     { name = "twelvelabs" },
-=======
-    { name = "python-dotenv" },
->>>>>>> 77d7a075
     { name = "uvicorn" },
     { name = "yt-dlp" },
 ]
@@ -156,12 +153,9 @@
     { name = "fastapi", extras = ["standard"], specifier = ">=0.115.13" },
     { name = "httpx", specifier = ">=0.28.1" },
     { name = "pydantic", specifier = ">=2.11.7" },
-<<<<<<< HEAD
     { name = "python-multipart", specifier = ">=0.0.6" },
     { name = "twelvelabs", specifier = ">=0.4.10" },
-=======
     { name = "python-dotenv", specifier = ">=1.1.0" },
->>>>>>> 77d7a075
     { name = "uvicorn", specifier = ">=0.34.3" },
     { name = "yt-dlp", specifier = ">=2025.6.9" },
 ]
